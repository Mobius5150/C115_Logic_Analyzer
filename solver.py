
from matrix import Matrix
import itertools

"""
Possible "state values"
"""
ZERO = 0
ONE = 1
EITHER = 2


class Implicant:
	"""
	Implicant class
	Stores the information about an implicant for use in simplification
	algorithms.
	Properties:
		Values: Array of state values
			The values for the inputs for this implicant. If all are 0/1
			then this implicant just represents a single minterm, but once
			"either" values are introduced, it represents multiple minterms.
		Group: List of integers
			All the minterms that are contained in this implicant.
		Optional: Bool
			Is this minterm really a don't care term?
		OneCount: Integer
			The number of 1's in the possible inputs for this implicant.
		Covered: Bool
			Has this implicant been covered? (and is thus redundant)
		Hash: Integer
			Unique integer representing Values array, can be used to test
			implicants for equivalence.

	"""
	def __init__(self, inputs, optional = False):
		"""
		Construct an implicant from a set of inputs and a specification of
		whether or not it is optional.
		"""
		self.Group = []
		self.Optional = optional
		self.OneCount = 0
		self.Covered = False

		# for debugging, calculate minterm number from inputs
		# this will be overwritten for terms other than base terms
		num = 0
		for v in inputs:
			num += v
			num <<= 1
		num >>= num
		self.Group.append(num)

		# traverse the values list initializing the one and maybe count
		self.Values = inputs
		for v in inputs:
			if v == ONE:
				self.OneCount += 1

		# create a hash value, for quick testing of equivalence
		self.Hash = 2
		for v in inputs:
			self.Hash += v
			self.Hash <<= 2

 
	def __str__(self):
		"""
		Generate a string representation of the minterm. This is a pretty
		representation, good for debugging, but not suitable for final
		display to a user.
		"""
		s = ''
		for i in range(nvars):
			# if self.Values[i] == ONE:
			# 	s += varnames[i]
			# elif self.Values[i] == ZERO:
			# 	s += varnames[i]
			# 	s += "'"
			if self.Values[i] == ONE:
				s += '1'
			elif self.Values[i] == ZERO:
				s += '0'
			elif self.Values[i] == EITHER:
				s += '-'
			else:
				raise Exception("Illegal State")
		return s


def _fast_bucketed_join(imp_list, nvars):
	"""
	Joins adjacent same-sized minterms.
	Work on each size, creating halfing the number of implicants at each
	step up in size of the implicants.
	The general algorithm is to look at the set of implicants at each "size",
	that is, a given number of "either" values for each variable.
	And for each of those sets of implicants, generate the _next_ set of 
	implicants by joining pairs differing by only one value.
	Although n^2 at first glance, this turns out to be pretty efficient, as
	only terms differing by one "1/0 pair" can be joined. This means that we
	can maintain the count of 1's in every implicant and sort them into
	buckets based on that number. Then the set of terms in a given bucket need
	only be compared to the terms in the next bucket. 
	"""
	# essential implicant list. To be built up as the algorithm progresses
	essential_imp_list = []

	# sort the implicants into buckets based on the number of 1's in each
	# buckets is indexed as buckets[onecount]
	# where "size" is the number of "either" values in a term
	current_buckets = [[] for i in range(nvars+1)]
	for imp in imp_list:
		current_buckets[imp.OneCount].append(imp)

	# now, for repeatedly join terms at the curent number of either values
	# and add them to the next level
	for level in range(nvars+1):
		# make the buckets for the next level
		next_level_buckets = [[] for i in range(nvars+1)]
		next_level_hash_set = set()

		# for each number of ones
		# note: we only want to go to the -1'th element, but the list length
		#       is nvars+1, so we end up using range(nvars).
		for nvars_a in range(nvars):
			# loop over the pairs for that number of ones, and that number
			# of ones +1.
			for imp_a in current_buckets[nvars_a]:
				for imp_b in current_buckets[nvars_a+1]:
					# try to join the implicants. They should only differ in
					# one place, where one contains a 0 and the other
					# contains a 1.
					# We know the only differ by one digit, so the only case
					# where they can't be joind is where they are unequal and
					# not a 0/1 pair.
					hasbadvalue = True
					for i in range(nvars):
						a = imp_a.Values[i]
						b = imp_b.Values[i]
						if a != b and (a != ZERO or b != ONE):
							break
					else:
						# no bad value found, join
						# form the new inputs
						newinputs = []
						for i in range(nvars):
							if imp_a.Values[i] != imp_b.Values[i]:
								newinputs.append(EITHER)
							else:
								newinputs.append(imp_a.Values[i])

						# make new implicant. Optional if both the joined 
						# implicants were group consists of both of the old 
						# implicant's groups.
						new_imp = Implicant(newinputs, \
							               imp_a.Optional and imp_b.Optional)
						new_imp.Group = imp_a.Group + imp_b.Group

						# set the covered of the old implicants to true
						imp_a.Covered = True
						imp_b.Covered = True

						# add it to the list
						if new_imp.Hash not in next_level_hash_set:
							next_level_hash_set.add(new_imp.Hash)
							next_level_buckets[new_imp.OneCount].append(\
								                                      new_imp)

		# we have the buckets for the next level now. Look through the 
		# current level for all of the prime implicants, and then
		# discard the rest of them.
		for bucket in current_buckets:
			for imp in bucket:
				# if an implicant is not covered, and it is not optional
				# then it is an essential prime implicant.
				if not imp.Covered and not imp.Optional:
					essential_imp_list.append(imp)

		# now set the current buckets to the next, and continue
		current_buckets = next_level_buckets

	# now we have the essential prime implicants these give the simplest
	# possible and-or representation for the circuit.
	return essential_imp_list


def solve_and_or(m, output_index, input_index_list):
	"""
	Finds the minimal and-or circuit representation for the given function.
	This expansion can be further simplified through other means,
	but this provides a stable algorithm to reduce the logic to
	a reasonable size initially, from the big table of input data
	read during data collection.
	The and-or circuit is a good choice for this, because typically real-world 
	circuits tend to have a very low truth-density, leading to few terms being
	needed in the minimal and-or form.

	Input cols should contain either 0 or 1 for every row.
	The output col should contain 0, 1, or "either" for every row.

	The output is a list of implicants, which can be passed to other
	simplification functions, or 
	"""

	# first we need to turn the output matrix into a list of implicants
	imp_list = []
	for row_n in range(m.get_num_rows()):
		row = m.get_row(row_n)
		if row[output_index] == ONE or row[output_index] == EITHER:
			# add this minterm as an implicant
			values = []
			for i in input_index_list:
				values.append(row[i])
			implicant = Implicant(values, (row[output_index] == EITHER))
			imp_list.append(implicant)

	# now, we perform a joining algorithm on the implicants. This will give
	# a minimal and-or circuit representation for the logic.
	imp_list = _fast_bucketed_join(imp_list, len(input_index_list))

	return imp_list


def imp_to_string(imp, var_names):
	"""
	Gives the string formatting of an implicant.

	>>> imp_to_string(Implicant([1,1,0]), ['A', 'B', 'C'])
	ABC'

	>>> imp_to_string(Implicant([0,EITHER,1]), ['A', 'B', 'C'])
	A'C
	"""
	s = ""
	for i, v in enumerate(imp.Values):
		if v == ZERO:
			s += var_names[i]+"'"
		elif v == ONE:
			s += var_names[i]
	if len(s) == 0:
		s = "1"
	return s


def imp_list_to_string(imp_list, var_names):
	"""
	Gives a string formatting of an implicant list
	"""
	return ' + '.join([imp_to_string(imp, var_names) for imp in imp_list])


# def test():
# 	# inputs
# 	func = lambda a,b,c,d: a or not c
# 	varnames = ['a', 'b', 'c', 'd', 'e', 'f', 'g', 'h']
# 	nvars = 4

# 	# build table
# 	m = Matrix(2**nvars, nvars+1, 0)
# 	for row in range(2**nvars):
# 		args = []
# 		n = row
# 		for i in range(nvars):
# 			args.append(n%2 == 1)
# 			n >>= 1
# 		m.bin_set_row(row, row, nvars)
# 		m.set_val(row, nvars, 1 if func(*(args[::-1])) else 0)

# 	#print(m)

# 	res = solve_and_or(m, nvars, [x for x in range(nvars)])
# 	#print("=> Done: ")
# 	print(imp_list_to_string(res, varnames))

<<<<<<< HEAD
# test()
=======
if __name__ == "__main__":
	test()
>>>>>>> aa2adbcb




<|MERGE_RESOLUTION|>--- conflicted
+++ resolved
@@ -251,36 +251,32 @@
 	return ' + '.join([imp_to_string(imp, var_names) for imp in imp_list])
 
 
-# def test():
-# 	# inputs
-# 	func = lambda a,b,c,d: a or not c
-# 	varnames = ['a', 'b', 'c', 'd', 'e', 'f', 'g', 'h']
-# 	nvars = 4
-
-# 	# build table
-# 	m = Matrix(2**nvars, nvars+1, 0)
-# 	for row in range(2**nvars):
-# 		args = []
-# 		n = row
-# 		for i in range(nvars):
-# 			args.append(n%2 == 1)
-# 			n >>= 1
-# 		m.bin_set_row(row, row, nvars)
-# 		m.set_val(row, nvars, 1 if func(*(args[::-1])) else 0)
-
-# 	#print(m)
-
-# 	res = solve_and_or(m, nvars, [x for x in range(nvars)])
-# 	#print("=> Done: ")
-# 	print(imp_list_to_string(res, varnames))
-
-<<<<<<< HEAD
-# test()
-=======
+def test():
+	# inputs
+	func = lambda a,b,c,d: a or not c
+	varnames = ['a', 'b', 'c', 'd', 'e', 'f', 'g', 'h']
+	nvars = 4
+
+	# build table
+	m = Matrix(2**nvars, nvars+1, 0)
+	for row in range(2**nvars):
+		args = []
+		n = row
+		for i in range(nvars):
+			args.append(n%2 == 1)
+			n >>= 1
+		m.bin_set_row(row, row, nvars)
+		m.set_val(row, nvars, 1 if func(*(args[::-1])) else 0)
+
+	#print(m)
+
+	res = solve_and_or(m, nvars, [x for x in range(nvars)])
+	#print("=> Done: ")
+	print(imp_list_to_string(res, varnames))
+
 if __name__ == "__main__":
 	test()
->>>>>>> aa2adbcb
-
-
-
-
+
+
+
+
